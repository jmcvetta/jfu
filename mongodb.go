--- conflicted
+++ resolved
@@ -18,10 +18,6 @@
 package jfu
 
 import (
-<<<<<<< HEAD
-=======
-	"github.com/bradfitz/gomemcache/memcache"
->>>>>>> ea367fd3
 	"io"
 	"labix.org/v2/mgo"
 	"labix.org/v2/mgo/bson"
@@ -46,34 +42,22 @@
 	} else {
 		result = false
 	}
-<<<<<<< HEAD
-}
-
-func (s *mongoStore) Create(contentType string, r io.Reader) (key string, err error) {
-=======
 	return
 }
 
-// Create stores a new file from  buffer r to disk and returns its key
-func (s *mongoStore) Create(filetype string, data io.Reader) (key string, err error) {
->>>>>>> ea367fd3
-	file, err := s.fs.Create("")
+func (s *mongoStore) Create(fi FileInfo, r io.Reader) (FileInfo, error) {
+	file, err := s.fs.Create(fi.Name)
 	if err != nil {
-		return
+		return fi, err
 	}
 	defer file.Close()
-<<<<<<< HEAD
-	file.SetContentType(contentType)
+	file.SetContentType(fi.Type)
 	_, err = io.Copy(file, r)
-=======
-	_, err = io.Copy(file, data)
->>>>>>> ea367fd3
 	if err != nil {
-		return
+		return fi, err
 	}
-	key = file.Id().(bson.ObjectId).Hex()
-<<<<<<< HEAD
-	return
+	fi.Key = file.Id().(bson.ObjectId).Hex()
+	return fi, nil
 }
 
 func (s *mongoStore) Get(key string) (r io.Reader, err error) {
@@ -81,9 +65,7 @@
 	// bi, err := blobstore.Stat(appengine.NewContext(r), blobKey)
 	// blobstore.Send(w, appengine.BlobKey(key))
 	id := bson.ObjectIdHex(key)
-	r, err = s.fs.OpenId(id)
-=======
-	file.SetContentType(filetype)
->>>>>>> ea367fd3
-	return
+	file, err := s.fs.OpenId(id)
+	file.Name()
+	return file, nil
 }